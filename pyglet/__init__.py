# ----------------------------------------------------------------------------
# pyglet
# Copyright (c) 2006-2008 Alex Holkner
# Copyright (c) 2008-2019 pyglet contributors
# All rights reserved.
#
# Redistribution and use in source and binary forms, with or without
# modification, are permitted provided that the following conditions
# are met:
#
#  * Redistributions of source code must retain the above copyright
#    notice, this list of conditions and the following disclaimer.
#  * Redistributions in binary form must reproduce the above copyright
#    notice, this list of conditions and the following disclaimer in
#    the documentation and/or other materials provided with the
#    distribution.
#  * Neither the name of pyglet nor the names of its
#    contributors may be used to endorse or promote products
#    derived from this software without specific prior written
#    permission.
#
# THIS SOFTWARE IS PROVIDED BY THE COPYRIGHT HOLDERS AND CONTRIBUTORS
# "AS IS" AND ANY EXPRESS OR IMPLIED WARRANTIES, INCLUDING, BUT NOT
# LIMITED TO, THE IMPLIED WARRANTIES OF MERCHANTABILITY AND FITNESS
# FOR A PARTICULAR PURPOSE ARE DISCLAIMED. IN NO EVENT SHALL THE
# COPYRIGHT OWNER OR CONTRIBUTORS BE LIABLE FOR ANY DIRECT, INDIRECT,
# INCIDENTAL, SPECIAL, EXEMPLARY, OR CONSEQUENTIAL DAMAGES (INCLUDING,
# BUT NOT LIMITED TO, PROCUREMENT OF SUBSTITUTE GOODS OR SERVICES;
# LOSS OF USE, DATA, OR PROFITS; OR BUSINESS INTERRUPTION) HOWEVER
# CAUSED AND ON ANY THEORY OF LIABILITY, WHETHER IN CONTRACT, STRICT
# LIABILITY, OR TORT (INCLUDING NEGLIGENCE OR OTHERWISE) ARISING IN
# ANY WAY OUT OF THE USE OF THIS SOFTWARE, EVEN IF ADVISED OF THE
# POSSIBILITY OF SUCH DAMAGE.
# ----------------------------------------------------------------------------

"""pyglet is a cross-platform games and multimedia package.

Detailed documentation is available at http://www.pyglet.org
"""
import os
import sys

if 'sphinx' in sys.modules:
    setattr(sys, 'is_epydoc', True)
_is_epydoc = hasattr(sys, 'is_epydoc') and sys.is_epydoc

#: The release version of this pyglet installation.
#:
#: Valid only if pyglet was installed from a source or binary distribution
#: (i.e. not in a checked-out copy from SVN).
#:
#: Use setuptools if you need to check for a specific release version, e.g.::
#:
#:    >>> import pyglet
#:    >>> from pkg_resources import parse_version
#:    >>> parse_version(pyglet.version) >= parse_version('1.1')
#:    True
#:
version = '2.0'

# Pyglet platform treats *BSD systems as Linux
compat_platform = sys.platform
if "bsd" in compat_platform:
    compat_platform = "linux-compat"

_enable_optimisations = not __debug__
if getattr(sys, 'frozen', None):
    _enable_optimisations = True

#: Global dict of pyglet options.  To change an option from its default, you
#: must import ``pyglet`` before any sub-packages.  For example::
#:
#:      import pyglet
#:      pyglet.options['debug_gl'] = False
#:
#: The default options can be overridden from the OS environment.  The
#: corresponding environment variable for each option key is prefaced by
#: ``PYGLET_``.  For example, in Bash you can set the ``debug_gl`` option with::
#:
#:      PYGLET_DEBUG_GL=True; export PYGLET_DEBUG_GL
#:
#: For options requiring a tuple of values, separate each value with a comma.
#:
#: The non-development options are:
#:
#: audio
#:     A sequence of the names of audio modules to attempt to load, in
#:     order of preference.  Valid driver names are:
#:
#:     * directsound, the Windows DirectSound audio module (Windows only)
#:     * pulse, the PulseAudio module (Linux only)
#:     * openal, the OpenAL audio module
#:     * silent, no audio
#: debug_lib
#:     If True, prints the path of each dynamic library loaded.
#: debug_gl
#:     If True, all calls to OpenGL functions are checked afterwards for
#:     errors using ``glGetError``.  This will severely impact performance,
#:     but provides useful exceptions at the point of failure.  By default,
#:     this option is enabled if ``__debug__`` is (i.e., if Python was not run
#:     with the -O option).  It is disabled by default when pyglet is "frozen"
#:     within a py2exe or py2app library archive.
#: vsync
#:     If set, the `pyglet.window.Window.vsync` property is ignored, and
#:     this option overrides it (to either force vsync on or off).  If unset,
#:     or set to None, the `pyglet.window.Window.vsync` property behaves
#:     as documented.
#: xsync
#:     If set (the default), pyglet will attempt to synchronise the drawing of
#:     double-buffered windows to the border updates of the X11 window
#:     manager.  This improves the appearance of the window during resize
#:     operations.  This option only affects double-buffered windows on
#:     X11 servers supporting the Xsync extension with a window manager
#:     that implements the _NET_WM_SYNC_REQUEST protocol.
#:
#:     .. versionadded:: 1.1
#: search_local_libs
#:     If False, pyglet won't try to search for libraries in the script
#:     directory and its `lib` subdirectory. This is useful to load a local
#:     library instead of the system installed version. This option is set
#:     to True by default.
#:
#:     .. versionadded:: 1.2
#:
options = {
    'audio': ('directsound', 'openal', 'pulse', 'silent'),
    'debug_font': False,
    'debug_gl': not _enable_optimisations,
    'debug_gl_trace': False,
    'debug_gl_trace_args': False,
    'debug_gl_shaders': False,
    'debug_graphics_batch': False,
    'debug_lib': False,
    'debug_media': False,
    'debug_texture': False,
    'debug_trace': False,
    'debug_trace_args': False,
    'debug_trace_depth': 1,
    'debug_trace_flush': True,
    'debug_win32': False,
    'debug_x11': False,
<<<<<<< HEAD
=======
    'shadow_window': True,
>>>>>>> e48e1b57
    'vsync': None,
    'xsync': True,
    'xlib_fullscreen_override_redirect': False,
    'search_local_libs': True,
}

_option_types = {
    'audio': tuple,
    'debug_font': bool,
    'debug_gl': bool,
    'debug_gl_trace': bool,
    'debug_gl_trace_args': bool,
    'debug_gl_shaders': bool,
    'debug_graphics_batch': bool,
    'debug_lib': bool,
    'debug_media': bool,
    'debug_texture': bool,
    'debug_trace': bool,
    'debug_trace_args': bool,
    'debug_trace_depth': int,
    'debug_trace_flush': bool,
    'debug_win32': bool,
    'debug_x11': bool,
    'ffmpeg_libs_win': tuple,
<<<<<<< HEAD
    'graphics_vbo': bool,
=======
    'shadow_window': bool,
>>>>>>> e48e1b57
    'vsync': bool,
    'xsync': bool,
    'xlib_fullscreen_override_redirect': bool,
    'search_local_libs': bool,
}


def _read_environment():
    """Read defaults for options from environment"""
    for key in options:
        env = 'PYGLET_%s' % key.upper()
        try:
            value = os.environ[env]
            if _option_types[key] is tuple:
                options[key] = value.split(',')
            elif _option_types[key] is bool:
                options[key] = value in ('true', 'TRUE', 'True', '1')
            elif _option_types[key] is int:
                options[key] = int(value)
        except KeyError:
            pass


_read_environment()

if compat_platform == 'cygwin':
    # This hack pretends that the posix-like ctypes provides windows
    # functionality.  COM does not work with this hack, so there is no
    # DirectSound support.
    import ctypes

    ctypes.windll = ctypes.cdll
    ctypes.oledll = ctypes.cdll
    ctypes.WINFUNCTYPE = ctypes.CFUNCTYPE
    ctypes.HRESULT = ctypes.c_long

# Call tracing
# ------------

_trace_filename_abbreviations = {}


def _trace_repr(value, size=40):
    value = repr(value)
    if len(value) > size:
        value = value[:size // 2 - 2] + '...' + value[-size // 2 - 1:]
    return value


def _trace_frame(thread, frame, indent):
    from pyglet import lib
    if frame.f_code is lib._TraceFunction.__call__.__code__:
        is_ctypes = True
        func = frame.f_locals['self']._func
        name = func.__name__
        location = '[ctypes]'
    else:
        is_ctypes = False
        code = frame.f_code
        name = code.co_name
        path = code.co_filename
        line = code.co_firstlineno

        try:
            filename = _trace_filename_abbreviations[path]
        except KeyError:
            # Trim path down
            dir = ''
            path, filename = os.path.split(path)
            while len(dir + filename) < 30:
                filename = os.path.join(dir, filename)
                path, dir = os.path.split(path)
                if not dir:
                    filename = os.path.join('', filename)
                    break
            else:
                filename = os.path.join('...', filename)
            _trace_filename_abbreviations[path] = filename

        location = '(%s:%d)' % (filename, line)

    if indent:
        name = 'Called from %s' % name
    print('[%d] %s%s %s' % (thread, indent, name, location))

    if _trace_args:
        if is_ctypes:
            args = [_trace_repr(arg) for arg in frame.f_locals['args']]
            print('  %sargs=(%s)' % (indent, ', '.join(args)))
        else:
            for argname in code.co_varnames[:code.co_argcount]:
                try:
                    argvalue = _trace_repr(frame.f_locals[argname])
                    print('  %s%s=%s' % (indent, argname, argvalue))
                except:
                    pass

    if _trace_flush:
        sys.stdout.flush()


def _thread_trace_func(thread):
    def _trace_func(frame, event, arg):
        if event == 'call':
            indent = ''
            for i in range(_trace_depth):
                _trace_frame(thread, frame, indent)
                indent += '  '
                frame = frame.f_back
                if not frame:
                    break

        elif event == 'exception':
            (exception, value, traceback) = arg
            print('First chance exception raised:', repr(exception))

    return _trace_func


def _install_trace():
    global _trace_thread_count
    sys.setprofile(_thread_trace_func(_trace_thread_count))
    _trace_thread_count += 1


_trace_thread_count = 0
_trace_args = options['debug_trace_args']
_trace_depth = options['debug_trace_depth']
_trace_flush = options['debug_trace_flush']
if options['debug_trace']:
    _install_trace()


# Lazy loading
# ------------

class _ModuleProxy(object):
    _module = None

    def __init__(self, name):
        self.__dict__['_module_name'] = name

    def __getattr__(self, name):
        try:
            return getattr(self._module, name)
        except AttributeError:
            if self._module is not None:
                raise

            import_name = 'pyglet.%s' % self._module_name
            __import__(import_name)
            module = sys.modules[import_name]
            object.__setattr__(self, '_module', module)
            globals()[self._module_name] = module
            return getattr(module, name)

    def __setattr__(self, name, value):
        try:
            setattr(self._module, name, value)
        except AttributeError:
            if self._module is not None:
                raise

            import_name = 'pyglet.%s' % self._module_name
            __import__(import_name)
            module = sys.modules[import_name]
            object.__setattr__(self, '_module', module)
            globals()[self._module_name] = module
            setattr(module, name, value)


if True:
    app = _ModuleProxy('app')
    canvas = _ModuleProxy('canvas')
    clock = _ModuleProxy('clock')
    com = _ModuleProxy('com')
    event = _ModuleProxy('event')
    font = _ModuleProxy('font')
    gl = _ModuleProxy('gl')
    graphics = _ModuleProxy('graphics')
    image = _ModuleProxy('image')
    input = _ModuleProxy('input')
    lib = _ModuleProxy('lib')
    media = _ModuleProxy('media')
    model = _ModuleProxy('model')
    resource = _ModuleProxy('resource')
    sprite = _ModuleProxy('sprite')
    text = _ModuleProxy('text')
    window = _ModuleProxy('window')

# Fool py2exe, py2app into including all top-level modules (doesn't understand
# lazy loading)
if False:
    from . import app
    from . import canvas
    from . import clock
    from . import com
    from . import event
    from . import font
    from . import gl
    from . import graphics
    from . import input
    from . import image
    from . import lib
    from . import media
    from . import model
    from . import resource
    from . import sprite
    from . import text
    from . import window

# Hack around some epydoc bug that causes it to think pyglet.window is None.
if False:
    from . import window<|MERGE_RESOLUTION|>--- conflicted
+++ resolved
@@ -100,6 +100,20 @@
 #:     this option is enabled if ``__debug__`` is (i.e., if Python was not run
 #:     with the -O option).  It is disabled by default when pyglet is "frozen"
 #:     within a py2exe or py2app library archive.
+#: shadow_window
+#:     By default, pyglet creates a hidden window with a GL context when
+#:     pyglet.gl is imported.  This allows resources to be loaded before
+#:     the application window is created, and permits GL objects to be
+#:     shared between windows even after they've been closed.  You can
+#:     disable the creation of the shadow window by setting this option to
+#:     False.
+#:
+#:     Some OpenGL driver implementations may not support shared OpenGL
+#:     contexts and may require disabling the shadow window (and all resources
+#:     must be loaded after the window using them was created).  Recommended
+#:     for advanced developers only.
+#:
+#:     .. versionadded:: 1.1
 #: vsync
 #:     If set, the `pyglet.window.Window.vsync` property is ignored, and
 #:     this option overrides it (to either force vsync on or off).  If unset,
@@ -139,10 +153,7 @@
     'debug_trace_flush': True,
     'debug_win32': False,
     'debug_x11': False,
-<<<<<<< HEAD
-=======
     'shadow_window': True,
->>>>>>> e48e1b57
     'vsync': None,
     'xsync': True,
     'xlib_fullscreen_override_redirect': False,
@@ -167,11 +178,7 @@
     'debug_win32': bool,
     'debug_x11': bool,
     'ffmpeg_libs_win': tuple,
-<<<<<<< HEAD
-    'graphics_vbo': bool,
-=======
     'shadow_window': bool,
->>>>>>> e48e1b57
     'vsync': bool,
     'xsync': bool,
     'xlib_fullscreen_override_redirect': bool,
