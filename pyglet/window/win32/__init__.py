# ----------------------------------------------------------------------------
# pyglet
# Copyright (c) 2006-2008 Alex Holkner
# Copyright (c) 2008-2020 pyglet contributors
# All rights reserved.
#
# Redistribution and use in source and binary forms, with or without
# modification, are permitted provided that the following conditions
# are met:
#
#  * Redistributions of source code must retain the above copyright
#    notice, this list of conditions and the following disclaimer.
#  * Redistributions in binary form must reproduce the above copyright
#    notice, this list of conditions and the following disclaimer in
#    the documentation and/or other materials provided with the
#    distribution.
#  * Neither the name of pyglet nor the names of its
#    contributors may be used to endorse or promote products
#    derived from this software without specific prior written
#    permission.
#
# THIS SOFTWARE IS PROVIDED BY THE COPYRIGHT HOLDERS AND CONTRIBUTORS
# "AS IS" AND ANY EXPRESS OR IMPLIED WARRANTIES, INCLUDING, BUT NOT
# LIMITED TO, THE IMPLIED WARRANTIES OF MERCHANTABILITY AND FITNESS
# FOR A PARTICULAR PURPOSE ARE DISCLAIMED. IN NO EVENT SHALL THE
# COPYRIGHT OWNER OR CONTRIBUTORS BE LIABLE FOR ANY DIRECT, INDIRECT,
# INCIDENTAL, SPECIAL, EXEMPLARY, OR CONSEQUENTIAL DAMAGES (INCLUDING,
# BUT NOT LIMITED TO, PROCUREMENT OF SUBSTITUTE GOODS OR SERVICES;
# LOSS OF USE, DATA, OR PROFITS; OR BUSINESS INTERRUPTION) HOWEVER
# CAUSED AND ON ANY THEORY OF LIABILITY, WHETHER IN CONTRACT, STRICT
# LIABILITY, OR TORT (INCLUDING NEGLIGENCE OR OTHERWISE) ARISING IN
# ANY WAY OUT OF THE USE OF THIS SOFTWARE, EVEN IF ADVISED OF THE
# POSSIBILITY OF SUCH DAMAGE.
# ----------------------------------------------------------------------------
from ctypes import *
from functools import lru_cache
import unicodedata

from pyglet import compat_platform

if compat_platform not in ('cygwin', 'win32'):
    raise ImportError('Not a win32 platform.')

import pyglet
from pyglet.window import BaseWindow, WindowException, MouseCursor
from pyglet.window import DefaultMouseCursor, _PlatformEventHandler, _ViewEventHandler
from pyglet.event import EventDispatcher
from pyglet.window import key, mouse

from pyglet.canvas.win32 import Win32Canvas

from pyglet.libs.win32 import _user32, _kernel32, _gdi32, _dwmapi, _shell32
from pyglet.libs.win32.constants import *
from pyglet.libs.win32.winkey import *
from pyglet.libs.win32.types import *

# symbol,ctrl -> motion mapping
_motion_map = {
    (key.UP, False): key.MOTION_UP,
    (key.RIGHT, False): key.MOTION_RIGHT,
    (key.DOWN, False): key.MOTION_DOWN,
    (key.LEFT, False): key.MOTION_LEFT,
    (key.RIGHT, True): key.MOTION_NEXT_WORD,
    (key.LEFT, True): key.MOTION_PREVIOUS_WORD,
    (key.HOME, False): key.MOTION_BEGINNING_OF_LINE,
    (key.END, False): key.MOTION_END_OF_LINE,
    (key.PAGEUP, False): key.MOTION_PREVIOUS_PAGE,
    (key.PAGEDOWN, False): key.MOTION_NEXT_PAGE,
    (key.HOME, True): key.MOTION_BEGINNING_OF_FILE,
    (key.END, True): key.MOTION_END_OF_FILE,
    (key.BACKSPACE, False): key.MOTION_BACKSPACE,
    (key.DELETE, False): key.MOTION_DELETE,
}


class Win32MouseCursor(MouseCursor):
    gl_drawable = False
    hw_drawable = True

    def __init__(self, cursor):
        self.cursor = cursor


# This is global state, we have to be careful not to set the same state twice,
# which will throw off the ShowCursor counter.
_win32_cursor_visible = True

Win32EventHandler = _PlatformEventHandler
ViewEventHandler = _ViewEventHandler


class Win32Window(BaseWindow):
    _window_class = None
    _hwnd = None
    _dc = None
    _wgl_context = None
    _tracking = False
    _hidden = False
    _has_focus = False

    _exclusive_keyboard = False
    _exclusive_keyboard_focus = True
    _exclusive_mouse = False
    _exclusive_mouse_focus = True
    _exclusive_mouse_screen = None
    _exclusive_mouse_lpos = None
    _exclusive_mouse_buttons = 0
    _mouse_platform_visible = True
    
    _keyboard_state = {0x02A: False, 0x036: False}  # For shift keys.

    _ws_style = 0
    _ex_ws_style = 0
    _minimum_size = None
    _maximum_size = None

    def __init__(self, *args, **kwargs):
        # Bind event handlers
        self._event_handlers = {}
        self._view_event_handlers = {}
        for func_name in self._platform_event_names:
            if not hasattr(self, func_name):
                continue
            func = getattr(self, func_name)
            for message in func._platform_event_data:
                if hasattr(func, '_view'):
                    self._view_event_handlers[message] = func
                else:
                    self._event_handlers[message] = func

        self._always_dwm = sys.getwindowsversion() >= (6, 2)
        self._interval = 0

        super(Win32Window, self).__init__(*args, **kwargs)

    def _recreate(self, changes):
        if 'context' in changes:
            self._wgl_context = None

        self._create()

    def _create(self):
        # Ensure style is set before determining width/height.
        if self._fullscreen:
            self._ws_style = WS_POPUP
            self._ex_ws_style = 0  # WS_EX_TOPMOST
        else:
            styles = {
                self.WINDOW_STYLE_DEFAULT: (WS_OVERLAPPEDWINDOW, 0),
                self.WINDOW_STYLE_DIALOG: (WS_OVERLAPPED | WS_CAPTION | WS_SYSMENU,
                                           WS_EX_DLGMODALFRAME),
                self.WINDOW_STYLE_TOOL: (WS_OVERLAPPED | WS_CAPTION | WS_SYSMENU,
                                         WS_EX_TOOLWINDOW),
                self.WINDOW_STYLE_BORDERLESS: (WS_POPUP, 0),
            }
            self._ws_style, self._ex_ws_style = styles[self._style]

        if self._resizable and not self._fullscreen:
            self._ws_style |= WS_THICKFRAME
        else:
            self._ws_style &= ~(WS_THICKFRAME | WS_MAXIMIZEBOX)

        if self._fullscreen:
            width = self.screen.width
            height = self.screen.height
        else:
            x_dpi, y_dpi = self._screen.get_dpi()
            width, height = \
                self._client_to_window_size(self._width, self._height, x_dpi)

        if not self._window_class:
            module = _kernel32.GetModuleHandleW(None)
            white = _gdi32.GetStockObject(WHITE_BRUSH)
            black = _gdi32.GetStockObject(BLACK_BRUSH)
            self._window_class = WNDCLASS()
            self._window_class.lpszClassName = u'GenericAppClass%d' % id(self)
            self._window_class.lpfnWndProc = WNDPROC(
                self._get_window_proc(self._event_handlers))
            self._window_class.style = CS_VREDRAW | CS_HREDRAW | CS_OWNDC
            self._window_class.hInstance = 0
            self._window_class.hIcon = _user32.LoadIconW(module, MAKEINTRESOURCE(1))
            self._window_class.hbrBackground = black
            self._window_class.lpszMenuName = None
            self._window_class.cbClsExtra = 0
            self._window_class.cbWndExtra = 0
            _user32.RegisterClassW(byref(self._window_class))

            self._view_window_class = WNDCLASS()
            self._view_window_class.lpszClassName = \
                u'GenericViewClass%d' % id(self)
            self._view_window_class.lpfnWndProc = WNDPROC(
                self._get_window_proc(self._view_event_handlers))
            self._view_window_class.style = 0
            self._view_window_class.hInstance = 0
            self._view_window_class.hIcon = 0
            self._view_window_class.hbrBackground = white
            self._view_window_class.lpszMenuName = None
            self._view_window_class.cbClsExtra = 0
            self._view_window_class.cbWndExtra = 0
            _user32.RegisterClassW(byref(self._view_window_class))

        if not self._hwnd:
            self._hwnd = _user32.CreateWindowExW(
                self._ex_ws_style,
                self._window_class.lpszClassName,
                u'',
                self._ws_style,
                CW_USEDEFAULT,
                CW_USEDEFAULT,
                width,
                height,
                0,
                0,
                self._window_class.hInstance,
                0)

<<<<<<< HEAD
            self._dc = _user32.GetDC(self._hwnd)
=======
            self._view_hwnd = _user32.CreateWindowExW(
                0,
                self._view_window_class.lpszClassName,
                u'',
                WS_CHILD | WS_VISIBLE,
                0, 0, 0, 0,
                self._hwnd,
                0,
                self._view_window_class.hInstance,
                0)

            self._dc = _user32.GetDC(self._view_hwnd)

            # Only allow files being dropped if specified.
            if self._file_drops:
                # Allows UAC to not block the drop files request if low permissions. All 3 must be set.
                if WINDOWS_7_OR_GREATER:
                    _user32.ChangeWindowMessageFilterEx(self._hwnd, WM_DROPFILES, MSGFLT_ALLOW, None)
                    _user32.ChangeWindowMessageFilterEx(self._hwnd, WM_COPYDATA, MSGFLT_ALLOW, None)
                    _user32.ChangeWindowMessageFilterEx(self._hwnd, WM_COPYGLOBALDATA, MSGFLT_ALLOW, None)

                _shell32.DragAcceptFiles(self._hwnd, True)
                
            # Register raw input keyboard to allow the window to receive input events.
            raw_keyboard = RAWINPUTDEVICE(0x01, 0x06, 0, self._view_hwnd)
            if not _user32.RegisterRawInputDevices(
                byref(raw_keyboard), 1, sizeof(RAWINPUTDEVICE)):
                    print("Warning: Failed to register raw input keyboard. on_key events for shift keys will not be called.")
>>>>>>> 03eeadbb
        else:
            # Window already exists, update it with new style

            # We need to hide window here, otherwise Windows forgets
            # to redraw the whole screen after leaving fullscreen.
            _user32.ShowWindow(self._hwnd, SW_HIDE)

            _user32.SetWindowLongW(self._hwnd,
                                   GWL_STYLE,
                                   self._ws_style)
            _user32.SetWindowLongW(self._hwnd,
                                   GWL_EXSTYLE,
                                   self._ex_ws_style)

        if self._fullscreen:
            hwnd_after = HWND_TOPMOST
        else:
            hwnd_after = HWND_NOTOPMOST

        # Position and size window
        if self._fullscreen:
            _user32.SetWindowPos(self._hwnd, hwnd_after,
                                 self._screen.x, self._screen.y, width, height, SWP_FRAMECHANGED)
        elif False:  # TODO location not in pyglet API
            x, y = self._client_to_window_pos(*factory.get_location())
            _user32.SetWindowPos(self._hwnd, hwnd_after,
                                 x, y, width, height, SWP_FRAMECHANGED)
        else:
            _user32.SetWindowPos(self._hwnd, hwnd_after,
                                 0, 0, width, height, SWP_NOMOVE | SWP_FRAMECHANGED)

        #self._update_view_location(self._width, self._height)

        # Context must be created after window is created.
        if not self._wgl_context:
            self.canvas = Win32Canvas(self.display, self._hwnd, self._dc)
            self.context.attach(self.canvas)
            self._wgl_context = self.context._context

        self.set_caption(self._caption)

        self.switch_to()
        self.set_vsync(self._vsync)

        if self._visible:
            self.set_visible()
            # Might need resize event if going from fullscreen to fullscreen
            self.dispatch_event('on_resize', self._width, self._height)
            self.dispatch_event('on_expose')

    def _update_view_location(self, width, height):
        if self._fullscreen:
            x = (self.screen.width - width) // 2
            y = (self.screen.height - height) // 2
        else:
            x = y = 0
<<<<<<< HEAD
        _user32.SetWindowPos(self._hwnd, 0,
            x, y, width, height, SWP_NOZORDER | SWP_NOOWNERZORDER)
=======
        _user32.SetWindowPos(self._view_hwnd, 0,
                             x, y, width, height, SWP_NOZORDER | SWP_NOOWNERZORDER)
>>>>>>> 03eeadbb

    def close(self):
        if not self._hwnd:
            super(Win32Window, self).close()
            return

        _user32.DestroyWindow(self._hwnd)
        _user32.UnregisterClassW(self._window_class.lpszClassName, 0)

        self._window_class = None
        self._view_window_class = None
        self._view_event_handlers.clear()
        self._event_handlers.clear()
        self.set_mouse_platform_visible(True)
        self._hwnd = None
        self._dc = None
        self._wgl_context = None
        super(Win32Window, self).close()

    def _dwm_composition_enabled(self):
        """ Checks if Windows DWM is enabled (Windows Vista+)
            Note: Always on for Windows 8+
        """
        is_enabled = c_int()
        _dwmapi.DwmIsCompositionEnabled(byref(is_enabled))
        return is_enabled.value

    def _get_vsync(self):
        return bool(self._interval)

    vsync = property(_get_vsync)  # overrides BaseWindow property

    def set_vsync(self, vsync):
        if pyglet.options['vsync'] is not None:
            vsync = pyglet.options['vsync']

        self._interval = vsync

        if not self._fullscreen:
            # Disable interval if composition is enabled to avoid conflict with DWM.
            if self._always_dwm or self._dwm_composition_enabled():
                vsync = 0

        self.context.set_vsync(vsync)

    def switch_to(self):
        self.context.set_current()

    def flip(self):
        self.draw_mouse_cursor()

        if not self._fullscreen:
            if self._always_dwm or self._dwm_composition_enabled():
                if self._interval:
                    _dwmapi.DwmFlush()

        self.context.flip()

    def set_location(self, x, y):
        x, y = self._client_to_window_pos(x, y)
        _user32.SetWindowPos(self._hwnd, 0, x, y, 0, 0,
                             (SWP_NOZORDER |
                              SWP_NOSIZE |
                              SWP_NOOWNERZORDER))

    def get_location(self):
        rect = RECT()
        _user32.GetClientRect(self._hwnd, byref(rect))
        point = POINT()
        point.x = rect.left
        point.y = rect.top
        _user32.ClientToScreen(self._hwnd, byref(point))
        return point.x, point.y

    def set_size(self, width, height):
        if self._fullscreen:
            raise WindowException('Cannot set size of fullscreen window.')

        width, height = self._client_to_window_size_dpi(width, height)
        _user32.SetWindowPos(self._hwnd, 0, 0, 0, width, height,
                             (SWP_NOZORDER |
                              SWP_NOMOVE |
                              SWP_NOOWNERZORDER))

    def get_size(self):
        # rect = RECT()
        # _user32.GetClientRect(self._hwnd, byref(rect))
        # return rect.right - rect.left, rect.bottom - rect.top
        return self._width, self._height

    def set_minimum_size(self, width, height):
        self._minimum_size = width, height

    def set_maximum_size(self, width, height):
        self._maximum_size = width, height

    def activate(self):
        _user32.SetForegroundWindow(self._hwnd)

    def set_visible(self, visible=True):
        if visible:
            insertAfter = HWND_TOPMOST if self._fullscreen else HWND_TOP
            _user32.SetWindowPos(self._hwnd, insertAfter, 0, 0, 0, 0,
                                 SWP_NOMOVE | SWP_NOSIZE | SWP_SHOWWINDOW)
            self.dispatch_event('on_resize', self._width, self._height)
            self.activate()
            self.dispatch_event('on_show')
        else:
            _user32.ShowWindow(self._hwnd, SW_HIDE)
            self.dispatch_event('on_hide')
        self._visible = visible
        self.set_mouse_platform_visible()

    def minimize(self):
        _user32.ShowWindow(self._hwnd, SW_MINIMIZE)

    def maximize(self):
        _user32.ShowWindow(self._hwnd, SW_MAXIMIZE)

    def get_window_screen(self):
        """ Gets the current screen the window is on.
            If between monitors will retrieve the screen with the most screen space.
        """
        handle = _user32.MonitorFromWindow(self._hwnd, MONITOR_DEFAULTTONEAREST)
        return [screen for screen in self.display.get_screens() if screen._handle == handle][0]

    def set_caption(self, caption):
        self._caption = caption
        _user32.SetWindowTextW(self._hwnd, c_wchar_p(caption))

    def set_mouse_platform_visible(self, platform_visible=None):
        if platform_visible is None:
            platform_visible = (self._mouse_visible and
                                not self._exclusive_mouse and
                                (not self._mouse_cursor.gl_drawable or self._mouse_cursor.hw_drawable)) or \
                               (not self._mouse_in_window or
                                not self._has_focus)

        if platform_visible and self._mouse_cursor.hw_drawable:
            if isinstance(self._mouse_cursor, Win32MouseCursor):
                cursor = self._mouse_cursor.cursor
            elif isinstance(self._mouse_cursor, DefaultMouseCursor):
                cursor = _user32.LoadCursorW(None, MAKEINTRESOURCE(IDC_ARROW))
<<<<<<< HEAD
            _user32.SetClassLongW(self._hwnd, GCL_HCURSOR, cursor)
=======
            else:
                cursor = self._create_cursor_from_image(self._mouse_cursor)

            _user32.SetClassLongW(self._view_hwnd, GCL_HCURSOR, cursor)
>>>>>>> 03eeadbb
            _user32.SetCursor(cursor)

        if platform_visible == self._mouse_platform_visible:
            return

        # Avoid calling ShowCursor with the current visibility (which would
        # push the counter too far away from zero).
        global _win32_cursor_visible
        if _win32_cursor_visible != platform_visible:
            _user32.ShowCursor(platform_visible)
            _win32_cursor_visible = platform_visible

        self._mouse_platform_visible = platform_visible

    def _reset_exclusive_mouse_screen(self):
        """Recalculate screen coords of mouse warp point for exclusive
        mouse."""
        p = POINT()
        rect = RECT()
        _user32.GetClientRect(self._hwnd, byref(rect))
        _user32.MapWindowPoints(self._hwnd, HWND_DESKTOP, byref(rect), 2)
        p.x = (rect.left + rect.right) // 2
        p.y = (rect.top + rect.bottom) // 2

        # This is the point the mouse will be kept at while in exclusive
        # mode.
        self._exclusive_mouse_screen = p.x, p.y

    def set_exclusive_mouse(self, exclusive=True):
        if self._exclusive_mouse == exclusive and \
                self._exclusive_mouse_focus == self._has_focus:
            return

        # Mouse: UsagePage = 1, Usage = 2
        raw_mouse = RAWINPUTDEVICE(0x01, 0x02, 0, None)
        if exclusive:
            raw_mouse.dwFlags = RIDEV_NOLEGACY
            raw_mouse.hwndTarget = self._hwnd
        else:
            raw_mouse.dwFlags = RIDEV_REMOVE
            raw_mouse.hwndTarget = None

        if not _user32.RegisterRawInputDevices(
                byref(raw_mouse), 1, sizeof(RAWINPUTDEVICE)):
            if exclusive:
                raise WindowException("Cannot enter mouse exclusive mode.")

        self._exclusive_mouse_buttons = 0
        if exclusive and self._has_focus:
            # Clip to client area, to prevent large mouse movements taking
            # it outside the client area.
            rect = RECT()
            _user32.GetClientRect(self._hwnd, byref(rect))
            _user32.MapWindowPoints(self._hwnd, HWND_DESKTOP,
                                    byref(rect), 2)
            _user32.ClipCursor(byref(rect))
            # Release mouse capture in case is was acquired during mouse click
            _user32.ReleaseCapture()
        else:
            # Release clip
            _user32.ClipCursor(None)

        self._exclusive_mouse = exclusive
        self._exclusive_mouse_focus = self._has_focus
        self.set_mouse_platform_visible(not exclusive)

    def set_mouse_position(self, x, y, absolute=False):
        if not absolute:
            rect = RECT()
            _user32.GetClientRect(self._hwnd, byref(rect))
            _user32.MapWindowPoints(self._hwnd, HWND_DESKTOP, byref(rect), 2)

            x = x + rect.left
            y = rect.top + (rect.bottom - rect.top) - y

        _user32.SetCursorPos(x, y)

    def set_exclusive_keyboard(self, exclusive=True):
        if self._exclusive_keyboard == exclusive and \
                self._exclusive_keyboard_focus == self._has_focus:
            return

        if exclusive and self._has_focus:
            _user32.RegisterHotKey(self._hwnd, 0, WIN32_MOD_ALT, VK_TAB)
        else:
            _user32.UnregisterHotKey(self._hwnd, 0)

        self._exclusive_keyboard = exclusive
        self._exclusive_keyboard_focus = self._has_focus

    def get_system_mouse_cursor(self, name):
        if name == self.CURSOR_DEFAULT:
            return DefaultMouseCursor()

        names = {
            self.CURSOR_CROSSHAIR: IDC_CROSS,
            self.CURSOR_HAND: IDC_HAND,
            self.CURSOR_HELP: IDC_HELP,
            self.CURSOR_NO: IDC_NO,
            self.CURSOR_SIZE: IDC_SIZEALL,
            self.CURSOR_SIZE_UP: IDC_SIZENS,
            self.CURSOR_SIZE_UP_RIGHT: IDC_SIZENESW,
            self.CURSOR_SIZE_RIGHT: IDC_SIZEWE,
            self.CURSOR_SIZE_DOWN_RIGHT: IDC_SIZENWSE,
            self.CURSOR_SIZE_DOWN: IDC_SIZENS,
            self.CURSOR_SIZE_DOWN_LEFT: IDC_SIZENESW,
            self.CURSOR_SIZE_LEFT: IDC_SIZEWE,
            self.CURSOR_SIZE_UP_LEFT: IDC_SIZENWSE,
            self.CURSOR_SIZE_UP_DOWN: IDC_SIZENS,
            self.CURSOR_SIZE_LEFT_RIGHT: IDC_SIZEWE,
            self.CURSOR_TEXT: IDC_IBEAM,
            self.CURSOR_WAIT: IDC_WAIT,
            self.CURSOR_WAIT_ARROW: IDC_APPSTARTING,
        }
        if name not in names:
            raise RuntimeError('Unknown cursor name "%s"' % name)
        cursor = _user32.LoadCursorW(None, MAKEINTRESOURCE(names[name]))
        return Win32MouseCursor(cursor)

    def set_icon(self, *images):
        # XXX Undocumented AFAICT, but XP seems happy to resize an image
        # of any size, so no scaling necessary.

        def best_image(width, height):
            # A heuristic for finding closest sized image to required size.
            image = images[0]
            for img in images:
                if img.width == width and img.height == height:
                    # Exact match always used
                    return img
                elif img.width >= width and \
                        img.width * img.height > image.width * image.height:
                    # At least wide enough, and largest area
                    image = img
            return image

        def get_icon(image):
            # Alpha-blended icon: see http://support.microsoft.com/kb/318876
            format = 'BGRA'
            pitch = len(format) * image.width

            header = BITMAPV5HEADER()
            header.bV5Size = sizeof(header)
            header.bV5Width = image.width
            header.bV5Height = image.height
            header.bV5Planes = 1
            header.bV5BitCount = 32
            header.bV5Compression = BI_BITFIELDS
            header.bV5RedMask = 0x00ff0000
            header.bV5GreenMask = 0x0000ff00
            header.bV5BlueMask = 0x000000ff
            header.bV5AlphaMask = 0xff000000

            hdc = _user32.GetDC(None)
            dataptr = c_void_p()
            bitmap = _gdi32.CreateDIBSection(hdc, byref(header), DIB_RGB_COLORS,
                                             byref(dataptr), None, 0)
            _user32.ReleaseDC(None, hdc)

            image = image.get_image_data()
            data = image.get_data(format, pitch)
            memmove(dataptr, data, len(data))

            mask = _gdi32.CreateBitmap(image.width, image.height, 1, 1, None)

            iconinfo = ICONINFO()
            iconinfo.fIcon = True
            iconinfo.hbmMask = mask
            iconinfo.hbmColor = bitmap
            icon = _user32.CreateIconIndirect(byref(iconinfo))

            _gdi32.DeleteObject(mask)
            _gdi32.DeleteObject(bitmap)

            return icon

        # Set large icon
        image = best_image(_user32.GetSystemMetrics(SM_CXICON),
                           _user32.GetSystemMetrics(SM_CYICON))
        icon = get_icon(image)
        _user32.SetClassLongPtrW(self._hwnd, GCL_HICON, icon)

        # Set small icon
        image = best_image(_user32.GetSystemMetrics(SM_CXSMICON),
                           _user32.GetSystemMetrics(SM_CYSMICON))
        icon = get_icon(image)
        _user32.SetClassLongPtrW(self._hwnd, GCL_HICONSM, icon)

    @lru_cache()
    def _create_cursor_from_image(self, cursor):
        """Creates platform cursor from an ImageCursor instance."""
        fmt = 'BGRA'
        image = cursor.texture
        pitch = len(fmt) * image.width

        header = BITMAPINFOHEADER()
        header.biSize = sizeof(header)
        header.biWidth = image.width
        header.biHeight = image.height
        header.biPlanes = 1
        header.biBitCount = 32

        hdc = _user32.GetDC(None)
        dataptr = c_void_p()
        bitmap = _gdi32.CreateDIBSection(hdc, byref(header), DIB_RGB_COLORS,
                                         byref(dataptr), None, 0)
        _user32.ReleaseDC(None, hdc)

        image = image.get_image_data()
        data = image.get_data(fmt, pitch)
        memmove(dataptr, data, len(data))

        mask = _gdi32.CreateBitmap(image.width, image.height, 1, 1, None)

        iconinfo = ICONINFO()
        iconinfo.fIcon = False
        iconinfo.hbmMask = mask
        iconinfo.hbmColor = bitmap
        iconinfo.xHotspot = int(cursor.hot_x)
        iconinfo.yHotspot = int(image.height - cursor.hot_y)
        icon = _user32.CreateIconIndirect(byref(iconinfo))

        _gdi32.DeleteObject(mask)
        _gdi32.DeleteObject(bitmap)

        return icon

    # Private util
    def _client_to_window_size(self, width, height, dpi):
        """This returns the true window size factoring in styles, borders, title bars"""
        rect = RECT()
        rect.left = 0
        rect.top = 0
        rect.right = width
        rect.bottom = height

        if WINDOWS_10_ANNIVERSARY_UPDATE_OR_GREATER:
            _user32.AdjustWindowRectExForDpi(byref(rect),
                self._ws_style, False, self._ex_ws_style, dpi)
        else:
            _user32.AdjustWindowRectEx(byref(rect),
                self._ws_style, False, self._ex_ws_style)

        return rect.right - rect.left, rect.bottom - rect.top


    def _client_to_window_size_dpi(self, width, height):
        """ This returns the true window size factoring in styles, borders, title bars.
            Retrieves DPI directly from the Window hwnd, used after window creation.
        """
        rect = RECT()
        rect.left = 0
        rect.top = 0
        rect.right = width
        rect.bottom = height
<<<<<<< HEAD

        if WINDOWS_10_ANNIVERSARY_UPDATE_OR_GREATER:
            _user32.AdjustWindowRectExForDpi(byref(rect),
                self._ws_style, False, self._ex_ws_style, _user32.GetDpiForWindow(self._hwnd))
        else:
            _user32.AdjustWindowRectEx(byref(rect),
                self._ws_style, False, self._ex_ws_style)

=======
        _user32.AdjustWindowRectEx(byref(rect),
                                   self._ws_style, False, self._ex_ws_style)
>>>>>>> 03eeadbb
        return rect.right - rect.left, rect.bottom - rect.top

    def _client_to_window_pos(self, x, y):
        rect = RECT()
        rect.left = x
        rect.top = y
<<<<<<< HEAD

        if WINDOWS_10_ANNIVERSARY_UPDATE_OR_GREATER:
            _user32.AdjustWindowRectExForDpi(byref(rect),
                self._ws_style, False, self._ex_ws_style, _user32.GetDpiForWindow(self._hwnd))
        else:
            _user32.AdjustWindowRectEx(byref(rect),
                self._ws_style, False, self._ex_ws_style)
=======
        _user32.AdjustWindowRectEx(byref(rect),
                                   self._ws_style, False, self._ex_ws_style)
>>>>>>> 03eeadbb
        return rect.left, rect.top

    # Event dispatching

    def dispatch_events(self):
        """Legacy or manual dispatch."""
        from pyglet import app
        app.platform_event_loop.start()
        self._allow_dispatch_event = True
        self.dispatch_pending_events()

        msg = MSG()
        while _user32.PeekMessageW(byref(msg), 0, 0, 0, PM_REMOVE):
            _user32.TranslateMessage(byref(msg))
            _user32.DispatchMessageW(byref(msg))
        self._allow_dispatch_event = False

    def dispatch_pending_events(self):
        """Legacy or manual dispatch."""
        while self._event_queue:
            event = self._event_queue.pop(0)
            if type(event[0]) is str:
                # pyglet event
                EventDispatcher.dispatch_event(self, *event)
            else:
                # win32 event
                event[0](*event[1:])

    def _get_window_proc(self, event_handlers):
        def f(hwnd, msg, wParam, lParam):
            event_handler = event_handlers.get(msg, None)
            result = None
            if event_handler:
                if self._allow_dispatch_event or not self._enable_event_queue:
                    result = event_handler(msg, wParam, lParam)
                else:
                    result = 0
                    self._event_queue.append((event_handler, msg,
                                              wParam, lParam))
            if result is None:
                result = _user32.DefWindowProcW(hwnd, msg, wParam, lParam)
            return result

        return f

    # Event handlers

    def _get_modifiers(self, key_lParam=0):
        modifiers = 0
        if self._keyboard_state[0x036] or self._keyboard_state[0x02A]:
            modifiers |= key.MOD_SHIFT
        if _user32.GetKeyState(VK_CONTROL) & 0xff00:
            modifiers |= key.MOD_CTRL
        if _user32.GetKeyState(VK_LWIN) & 0xff00:
            modifiers |= key.MOD_WINDOWS
        if _user32.GetKeyState(VK_CAPITAL) & 0x00ff:  # toggle
            modifiers |= key.MOD_CAPSLOCK
        if _user32.GetKeyState(VK_NUMLOCK) & 0x00ff:  # toggle
            modifiers |= key.MOD_NUMLOCK
        if _user32.GetKeyState(VK_SCROLL) & 0x00ff:  # toggle
            modifiers |= key.MOD_SCROLLLOCK
        if key_lParam:
            if key_lParam & (1 << 29):
                modifiers |= key.MOD_ALT
        elif _user32.GetKeyState(VK_MENU) < 0:
            modifiers |= key.MOD_ALT
        return modifiers

    @staticmethod
    def _get_location(lParam):
        x = c_int16(lParam & 0xffff).value
        y = c_int16(lParam >> 16).value
        return x, y

    @Win32EventHandler(WM_KEYDOWN)
    @Win32EventHandler(WM_KEYUP)
    @Win32EventHandler(WM_SYSKEYDOWN)
    @Win32EventHandler(WM_SYSKEYUP)
    def _event_key(self, msg, wParam, lParam):
        repeat = False
        if lParam & (1 << 30):
            if msg not in (WM_KEYUP, WM_SYSKEYUP):
                repeat = True
            ev = 'on_key_release'
        else:
            ev = 'on_key_press'

        symbol = keymap.get(wParam, None)
        if symbol is None:
            ch = _user32.MapVirtualKeyW(wParam, MAPVK_VK_TO_CHAR)
            symbol = chmap.get(ch)

        if symbol is None:
            symbol = key.user_key(wParam)
        elif symbol == key.LCTRL and lParam & (1 << 24):
            symbol = key.RCTRL
        elif symbol == key.LALT and lParam & (1 << 24):
            symbol = key.RALT
                    
        if wParam == VK_SHIFT:
            return  # Let raw input handle this instead.

        modifiers = self._get_modifiers(lParam)

        if not repeat:
            self.dispatch_event(ev, symbol, modifiers)

        ctrl = modifiers & key.MOD_CTRL != 0
        if (symbol, ctrl) in _motion_map and msg not in (WM_KEYUP, WM_SYSKEYUP):
            motion = _motion_map[symbol, ctrl]
            if modifiers & key.MOD_SHIFT:
                self.dispatch_event('on_text_motion_select', motion)
            else:
                self.dispatch_event('on_text_motion', motion)

        # Send on to DefWindowProc if not exclusive.
        if self._exclusive_keyboard:
            return 0
        else:
            return None

    @Win32EventHandler(WM_CHAR)
    def _event_char(self, msg, wParam, lParam):
        text = chr(wParam)
        if unicodedata.category(text) != 'Cc' or text == '\r':
            self.dispatch_event('on_text', text)
        return 0

    @Win32EventHandler(WM_INPUT)
    def _event_raw_input(self, msg, wParam, lParam):
        hRawInput = cast(lParam, HRAWINPUT)
        inp = RAWINPUT()
        size = UINT(sizeof(inp))
        _user32.GetRawInputData(hRawInput, RID_INPUT, byref(inp),
                                byref(size), sizeof(RAWINPUTHEADER))

        if inp.header.dwType == RIM_TYPEMOUSE:
            if not self._exclusive_mouse:
                return 0
                
            rmouse = inp.data.mouse

            if rmouse.usButtonFlags & RI_MOUSE_LEFT_BUTTON_DOWN:
                self.dispatch_event('on_mouse_press', 0, 0, mouse.LEFT,
                                    self._get_modifiers())
                self._exclusive_mouse_buttons |= mouse.LEFT
            if rmouse.usButtonFlags & RI_MOUSE_LEFT_BUTTON_UP:
                self.dispatch_event('on_mouse_release', 0, 0, mouse.LEFT,
                                    self._get_modifiers())
                self._exclusive_mouse_buttons &= ~mouse.LEFT
            if rmouse.usButtonFlags & RI_MOUSE_RIGHT_BUTTON_DOWN:
                self.dispatch_event('on_mouse_press', 0, 0, mouse.RIGHT,
                                    self._get_modifiers())
                self._exclusive_mouse_buttons |= mouse.RIGHT
            if rmouse.usButtonFlags & RI_MOUSE_RIGHT_BUTTON_UP:
                self.dispatch_event('on_mouse_release', 0, 0, mouse.RIGHT,
                                    self._get_modifiers())
                self._exclusive_mouse_buttons &= ~mouse.RIGHT
            if rmouse.usButtonFlags & RI_MOUSE_MIDDLE_BUTTON_DOWN:
                self.dispatch_event('on_mouse_press', 0, 0, mouse.MIDDLE,
                                    self._get_modifiers())
                self._exclusive_mouse_buttons |= mouse.MIDDLE
            if rmouse.usButtonFlags & RI_MOUSE_MIDDLE_BUTTON_UP:
                self.dispatch_event('on_mouse_release', 0, 0, mouse.MIDDLE,
                                    self._get_modifiers())
                self._exclusive_mouse_buttons &= ~mouse.MIDDLE
            if rmouse.usButtonFlags & RI_MOUSE_WHEEL:
                delta = SHORT(rmouse.usButtonData).value
                self.dispatch_event('on_mouse_scroll',
                                    0, 0, 0, delta / float(WHEEL_DELTA))

            if rmouse.usFlags & 0x01 == MOUSE_MOVE_RELATIVE:
                if rmouse.lLastX != 0 or rmouse.lLastY != 0:
                    # Motion event
                    # In relative motion, Y axis is positive for below.
                    # We invert it for Pyglet so positive is motion up.
                    if self._exclusive_mouse_buttons:
                        self.dispatch_event('on_mouse_drag', 0, 0,
                                            rmouse.lLastX, -rmouse.lLastY,
                                            self._exclusive_mouse_buttons,
                                            self._get_modifiers())
                    else:
                        self.dispatch_event('on_mouse_motion', 0, 0,
                                            rmouse.lLastX, -rmouse.lLastY)
            else:
                if self._exclusive_mouse_lpos is None:
                    self._exclusive_mouse_lpos = rmouse.lLastX, rmouse.lLastY
                last_x, last_y = self._exclusive_mouse_lpos
                rel_x = rmouse.lLastX - last_x
                rel_y = rmouse.lLastY - last_y
                if rel_x != 0 or rel_y != 0.0:
                    # Motion event
                    if self._exclusive_mouse_buttons:
                        self.dispatch_event('on_mouse_drag', 0, 0,
                                            rmouse.lLastX, -rmouse.lLastY,
                                            self._exclusive_mouse_buttons,
                                            self._get_modifiers())
                    else:
                        self.dispatch_event('on_mouse_motion', 0, 0,
                                            rel_x, rel_y)
                    self._exclusive_mouse_lpos = rmouse.lLastX, rmouse.lLastY
                    
        elif inp.header.dwType == RIM_TYPEKEYBOARD:
            if inp.data.keyboard.VKey == 255:
                return 0

            key_up = inp.data.keyboard.Flags & RI_KEY_BREAK
  
            if inp.data.keyboard.MakeCode == 0x02A:  # LEFT_SHIFT
                if not key_up and not self._keyboard_state[0x02A]:
                    self._keyboard_state[0x02A] = True
                    self.dispatch_event('on_key_press', key.LSHIFT, self._get_modifiers())

                elif key_up and self._keyboard_state[0x02A]:
                    self._keyboard_state[0x02A] = False
                    self.dispatch_event('on_key_release', key.LSHIFT, self._get_modifiers())

            elif inp.data.keyboard.MakeCode == 0x036:  # RIGHT SHIFT
                if not key_up and not self._keyboard_state[0x036]:
                    self._keyboard_state[0x036] = True
                    self.dispatch_event('on_key_press', key.RSHIFT, self._get_modifiers())
                    
                elif key_up and self._keyboard_state[0x036]:
                    self._keyboard_state[0x036] = False
                    self.dispatch_event('on_key_release', key.RSHIFT, self._get_modifiers())        

        return 0

    @Win32EventHandler(WM_MOUSEMOVE)
    def _event_mousemove(self, msg, wParam, lParam):
        if self._exclusive_mouse and self._has_focus:
            return 0

        x, y = self._get_location(lParam)
        y = self._height - y

        dx = x - self._mouse_x
        dy = y - self._mouse_y

        if not self._tracking:
            # There is no WM_MOUSEENTER message (!), so fake it from the
            # first WM_MOUSEMOVE event after leaving.  Use self._tracking
            # to determine when to recreate the tracking structure after
            # re-entering (to track the next WM_MOUSELEAVE).
            self._mouse_in_window = True
            self.set_mouse_platform_visible()
            self.dispatch_event('on_mouse_enter', x, y)
            self._tracking = True
            track = TRACKMOUSEEVENT()
            track.cbSize = sizeof(track)
            track.dwFlags = TME_LEAVE
            track.hwndTrack = self._hwnd
            _user32.TrackMouseEvent(byref(track))

        # Don't generate motion/drag events when mouse hasn't moved. (Issue
        # 305)
        if self._mouse_x == x and self._mouse_y == y:
            return 0

        self._mouse_x = x
        self._mouse_y = y

        buttons = 0
        if wParam & MK_LBUTTON:
            buttons |= mouse.LEFT
        if wParam & MK_MBUTTON:
            buttons |= mouse.MIDDLE
        if wParam & MK_RBUTTON:
            buttons |= mouse.RIGHT

        if buttons:
            # Drag event
            modifiers = self._get_modifiers()
            self.dispatch_event('on_mouse_drag',
                                x, y, dx, dy, buttons, modifiers)
        else:
            # Motion event
            self.dispatch_event('on_mouse_motion', x, y, dx, dy)
        return 0

    @Win32EventHandler(WM_MOUSELEAVE)
    def _event_mouseleave(self, msg, wParam, lParam):
        point = POINT()
        _user32.GetCursorPos(byref(point))
        _user32.ScreenToClient(self._hwnd, byref(point))
        x = point.x
        y = self._height - point.y
        self._tracking = False
        self._mouse_in_window = False
        self.set_mouse_platform_visible()
        self.dispatch_event('on_mouse_leave', x, y)
        return 0

    def _event_mousebutton(self, ev, button, lParam):
        if ev == 'on_mouse_press':
            _user32.SetCapture(self._hwnd)
        else:
            _user32.ReleaseCapture()
        x, y = self._get_location(lParam)
        y = self._height - y
        self.dispatch_event(ev, x, y, button, self._get_modifiers())
        return 0

    @Win32EventHandler(WM_LBUTTONDOWN)
    def _event_lbuttondown(self, msg, wParam, lParam):
        return self._event_mousebutton(
            'on_mouse_press', mouse.LEFT, lParam)

    @Win32EventHandler(WM_LBUTTONUP)
    def _event_lbuttonup(self, msg, wParam, lParam):
        return self._event_mousebutton(
            'on_mouse_release', mouse.LEFT, lParam)

    @Win32EventHandler(WM_MBUTTONDOWN)
    def _event_mbuttondown(self, msg, wParam, lParam):
        return self._event_mousebutton(
            'on_mouse_press', mouse.MIDDLE, lParam)

    @Win32EventHandler(WM_MBUTTONUP)
    def _event_mbuttonup(self, msg, wParam, lParam):
        return self._event_mousebutton(
            'on_mouse_release', mouse.MIDDLE, lParam)

    @Win32EventHandler(WM_RBUTTONDOWN)
    def _event_rbuttondown(self, msg, wParam, lParam):
        return self._event_mousebutton(
            'on_mouse_press', mouse.RIGHT, lParam)

    @Win32EventHandler(WM_RBUTTONUP)
    def _event_rbuttonup(self, msg, wParam, lParam):
        return self._event_mousebutton(
            'on_mouse_release', mouse.RIGHT, lParam)

    @Win32EventHandler(WM_MOUSEWHEEL)
    def _event_mousewheel(self, msg, wParam, lParam):
        delta = c_short(wParam >> 16).value
        self.dispatch_event('on_mouse_scroll',
                            self._mouse_x, self._mouse_y, 0, delta / float(WHEEL_DELTA))
        return 0

    @Win32EventHandler(WM_CLOSE)
    def _event_close(self, msg, wParam, lParam):
        self.dispatch_event('on_close')
        return 0

    @Win32EventHandler(WM_PAINT)
    def _event_paint(self, msg, wParam, lParam):
        self.dispatch_event('on_expose')

        # Validating the window using ValidateRect or ValidateRgn
        # doesn't clear the paint message when more than one window
        # is open [why?]; defer to DefWindowProc instead.
        return None

    @Win32EventHandler(WM_SIZING)
    def _event_sizing(self, msg, wParam, lParam):
        # rect = cast(lParam, POINTER(RECT)).contents
        # width, height = self.get_size()
        
        self._window_resizing = True

        from pyglet import app
        if app.event_loop is not None:
            app.event_loop.enter_blocking()
        return 1

    @Win32EventHandler(WM_SIZE)
    def _event_size(self, msg, wParam, lParam):
        if not self._dc:
            # Ignore window creation size event (appears for fullscreen
            # only) -- we haven't got DC or HWND yet.
            return None

        if wParam == SIZE_MINIMIZED:
            # Minimized, not resized.
            self._hidden = True
            self.dispatch_event('on_hide')
            return 0
        if self._hidden:
            # Restored
            self._hidden = False
            self.dispatch_event('on_show')

        w, h = self._get_location(lParam)
        if not self._fullscreen:
            self._width, self._height = w, h

        self.switch_to()
        self.dispatch_event('on_resize', self._width, self._height)
        return 0

    @Win32EventHandler(WM_SYSCOMMAND)
    def _event_syscommand(self, msg, wParam, lParam):
        # check for ALT key to prevent app from hanging because there is
        # no windows menu bar
        if wParam == SC_KEYMENU and lParam & (1 >> 16) <= 0:
            return 0

        if wParam & 0xfff0 in (SC_MOVE, SC_SIZE):
            # Should be in WM_ENTERSIZEMOVE, but we never get that message.
            from pyglet import app

            if app.event_loop is not None:
                app.event_loop.enter_blocking()

    @Win32EventHandler(WM_MOVE)
    def _event_move(self, msg, wParam, lParam):
        x, y = self._get_location(lParam)
        self.dispatch_event('on_move', x, y)
        return 0

    @Win32EventHandler(WM_EXITSIZEMOVE)
    def _event_entersizemove(self, msg, wParam, lParam):
        from pyglet import app
        if app.event_loop is not None:
            app.event_loop.exit_blocking()
            
        # _window_resizing is needed in combination with WM_EXITSIZEMOVE as
        # it is also called when the Window is done being moved, not just resized.
        if self._window_resizing is True:
            self.dispatch_event('on_resize_stop', self._width, self._height)
            self._window_resizing = False


    """
    # Alternative to using WM_SETFOCUS and WM_KILLFOCUS.  Which
    # is better?

    @Win32EventHandler(WM_ACTIVATE)
    def _event_activate(self, msg, wParam, lParam):
        if wParam & 0xffff == WA_INACTIVE:
            self.dispatch_event('on_deactivate')
        else:
            self.dispatch_event('on_activate')
            _user32.SetFocus(self._hwnd)
        return 0
    """

    @Win32EventHandler(WM_SETFOCUS)
    def _event_setfocus(self, msg, wParam, lParam):
        self.dispatch_event('on_activate')
        self._has_focus = True

        self.set_exclusive_keyboard(self._exclusive_keyboard)
        self.set_exclusive_mouse(self._exclusive_mouse)
        return 0

    @Win32EventHandler(WM_KILLFOCUS)
    def _event_killfocus(self, msg, wParam, lParam):
        self.dispatch_event('on_deactivate')
        self._has_focus = False
        exclusive_keyboard = self._exclusive_keyboard
        exclusive_mouse = self._exclusive_mouse
        # Disable both exclusive keyboard and mouse
        self.set_exclusive_keyboard(False)
        self.set_exclusive_mouse(False)

        # But save desired state and note that we lost focus
        # This will allow to reset the correct mode once we regain focus
        self._exclusive_keyboard = exclusive_keyboard
        self._exclusive_keyboard_focus = False
        self._exclusive_mouse = exclusive_mouse
        self._exclusive_mouse_focus = False
        return 0

    @Win32EventHandler(WM_GETMINMAXINFO)
    def _event_getminmaxinfo(self, msg, wParam, lParam):
        """Used to determine the minimum or maximum sized window if configured."""
        info = MINMAXINFO.from_address(lParam)

        if self._minimum_size:
            info.ptMinTrackSize.x, info.ptMinTrackSize.y = \
                self._client_to_window_size_dpi(*self._minimum_size)
        if self._maximum_size:
            info.ptMaxTrackSize.x, info.ptMaxTrackSize.y = \
                self._client_to_window_size_dpi(*self._maximum_size)
        return 0

    @Win32EventHandler(WM_ERASEBKGND)
    def _event_erasebkgnd(self, msg, wParam, lParam):
        # Prevent flicker during resize; but erase bkgnd if we're fullscreen.
        if self._fullscreen:
            return 0
        else:
            return 1

    @Win32EventHandler(WM_ERASEBKGND)
    def _event_erasebkgnd_view(self, msg, wParam, lParam):
        # Prevent flicker during resize.
        return 1

<<<<<<< HEAD
    @Win32EventHandler(WM_GETDPISCALEDSIZE)
    def _event_dpi_scaled_size(self, msg, wParam, lParam):
        size = cast(lParam, POINTER(SIZE)).contents

        dpi = wParam

        #print("WM_GETDPISCALEDSIZE")
        #print("CURRENT", size.cx, size.cy)

        if WINDOWS_10_CREATORS_UPDATE_OR_GREATER:
            current = RECT()
            result = RECT()

            # Size between current size and future.
            _user32.AdjustWindowRectExForDpi(byref(current),
                                             self._ws_style, False, self._ex_ws_style,
                                             _user32.GetDpiForWindow(self._hwnd))

            _user32.AdjustWindowRectExForDpi(byref(result),
                                             self._ws_style, False, self._ex_ws_style, dpi)

            size.cx += (result.right - result.left) - (current.right - current.left)
            size.cy += (result.bottom - result.top) - (current.bottom - current.top)

            #print("RESULT", size.cx, size.cy)

            return 1

    @Win32EventHandler(WM_DPICHANGED)
    def _event_dpi_change(self, msg, wParam, lParam):
        y_dpi, x_dpi = self._get_location(wParam)

        #print("DPICHANGED", x_dpi, y_dpi, lParam)

        scale = (x_dpi / USER_DEFAULT_SCREEN_DPI,
                 y_dpi / USER_DEFAULT_SCREEN_DPI)

        # Only windows 10 creators
        if WINDOWS_10_CREATORS_UPDATE_OR_GREATER:
            suggested_rect = cast(lParam, POINTER(RECT)).contents

            x = suggested_rect.left
            y = suggested_rect.top
            width = suggested_rect.right - suggested_rect.left
            height = suggested_rect.bottom - suggested_rect.top

            _user32.SetWindowPos(self._hwnd, 0,
                                 x, y, width, height, SWP_NOZORDER | SWP_NOOWNERZORDER)

        self._scale = scale
        self._dpi = x_dpi, y_dpi

        self.switch_to()
        self.dispatch_event('on_scale', *scale, x_dpi, y_dpi)
=======
    @Win32EventHandler(WM_DROPFILES)
    def _event_drop_files(self, msg, wParam, lParam):
        drop = wParam

        # Get the count so we can handle multiple files.
        file_count = _shell32.DragQueryFileW(drop, 0xFFFFFFFF, None, 0)

        # Get where drop point was.
        point = POINT()
        _shell32.DragQueryPoint(drop, ctypes.byref(point))

        paths = []
        for i in range(file_count):
            length = _shell32.DragQueryFileW(drop, i, None, 0)  # Length of string.

            buffer = create_unicode_buffer(length+1)

            _shell32.DragQueryFileW(drop, i, buffer, length + 1)

            paths.append(buffer.value)

        _shell32.DragFinish(drop)

        # Reverse Y and call event.
        self.dispatch_event('on_file_drop', point.x, self._height - point.y, paths)
        return 0
>>>>>>> 03eeadbb
<|MERGE_RESOLUTION|>--- conflicted
+++ resolved
@@ -214,9 +214,6 @@
                 self._window_class.hInstance,
                 0)
 
-<<<<<<< HEAD
-            self._dc = _user32.GetDC(self._hwnd)
-=======
             self._view_hwnd = _user32.CreateWindowExW(
                 0,
                 self._view_window_class.lpszClassName,
@@ -245,7 +242,6 @@
             if not _user32.RegisterRawInputDevices(
                 byref(raw_keyboard), 1, sizeof(RAWINPUTDEVICE)):
                     print("Warning: Failed to register raw input keyboard. on_key events for shift keys will not be called.")
->>>>>>> 03eeadbb
         else:
             # Window already exists, update it with new style
 
@@ -277,11 +273,11 @@
             _user32.SetWindowPos(self._hwnd, hwnd_after,
                                  0, 0, width, height, SWP_NOMOVE | SWP_FRAMECHANGED)
 
-        #self._update_view_location(self._width, self._height)
+        self._update_view_location(self._width, self._height)
 
         # Context must be created after window is created.
         if not self._wgl_context:
-            self.canvas = Win32Canvas(self.display, self._hwnd, self._dc)
+            self.canvas = Win32Canvas(self.display, self._view_hwnd, self._dc)
             self.context.attach(self.canvas)
             self._wgl_context = self.context._context
 
@@ -302,13 +298,9 @@
             y = (self.screen.height - height) // 2
         else:
             x = y = 0
-<<<<<<< HEAD
-        _user32.SetWindowPos(self._hwnd, 0,
-            x, y, width, height, SWP_NOZORDER | SWP_NOOWNERZORDER)
-=======
         _user32.SetWindowPos(self._view_hwnd, 0,
                              x, y, width, height, SWP_NOZORDER | SWP_NOOWNERZORDER)
->>>>>>> 03eeadbb
+
 
     def close(self):
         if not self._hwnd:
@@ -452,14 +444,10 @@
                 cursor = self._mouse_cursor.cursor
             elif isinstance(self._mouse_cursor, DefaultMouseCursor):
                 cursor = _user32.LoadCursorW(None, MAKEINTRESOURCE(IDC_ARROW))
-<<<<<<< HEAD
-            _user32.SetClassLongW(self._hwnd, GCL_HCURSOR, cursor)
-=======
             else:
                 cursor = self._create_cursor_from_image(self._mouse_cursor)
 
             _user32.SetClassLongW(self._view_hwnd, GCL_HCURSOR, cursor)
->>>>>>> 03eeadbb
             _user32.SetCursor(cursor)
 
         if platform_visible == self._mouse_platform_visible:
@@ -479,8 +467,8 @@
         mouse."""
         p = POINT()
         rect = RECT()
-        _user32.GetClientRect(self._hwnd, byref(rect))
-        _user32.MapWindowPoints(self._hwnd, HWND_DESKTOP, byref(rect), 2)
+        _user32.GetClientRect(self._view_hwnd, byref(rect))
+        _user32.MapWindowPoints(self._view_hwnd, HWND_DESKTOP, byref(rect), 2)
         p.x = (rect.left + rect.right) // 2
         p.y = (rect.top + rect.bottom) // 2
 
@@ -497,7 +485,7 @@
         raw_mouse = RAWINPUTDEVICE(0x01, 0x02, 0, None)
         if exclusive:
             raw_mouse.dwFlags = RIDEV_NOLEGACY
-            raw_mouse.hwndTarget = self._hwnd
+            raw_mouse.hwndTarget = self._view_hwnd
         else:
             raw_mouse.dwFlags = RIDEV_REMOVE
             raw_mouse.hwndTarget = None
@@ -512,8 +500,8 @@
             # Clip to client area, to prevent large mouse movements taking
             # it outside the client area.
             rect = RECT()
-            _user32.GetClientRect(self._hwnd, byref(rect))
-            _user32.MapWindowPoints(self._hwnd, HWND_DESKTOP,
+            _user32.GetClientRect(self._view_hwnd, byref(rect))
+            _user32.MapWindowPoints(self._view_hwnd, HWND_DESKTOP,
                                     byref(rect), 2)
             _user32.ClipCursor(byref(rect))
             # Release mouse capture in case is was acquired during mouse click
@@ -529,8 +517,8 @@
     def set_mouse_position(self, x, y, absolute=False):
         if not absolute:
             rect = RECT()
-            _user32.GetClientRect(self._hwnd, byref(rect))
-            _user32.MapWindowPoints(self._hwnd, HWND_DESKTOP, byref(rect), 2)
+            _user32.GetClientRect(self._view_hwnd, byref(rect))
+            _user32.MapWindowPoints(self._view_hwnd, HWND_DESKTOP, byref(rect), 2)
 
             x = x + rect.left
             y = rect.top + (rect.bottom - rect.top) - y
@@ -715,7 +703,6 @@
         rect.top = 0
         rect.right = width
         rect.bottom = height
-<<<<<<< HEAD
 
         if WINDOWS_10_ANNIVERSARY_UPDATE_OR_GREATER:
             _user32.AdjustWindowRectExForDpi(byref(rect),
@@ -724,17 +711,14 @@
             _user32.AdjustWindowRectEx(byref(rect),
                 self._ws_style, False, self._ex_ws_style)
 
-=======
-        _user32.AdjustWindowRectEx(byref(rect),
-                                   self._ws_style, False, self._ex_ws_style)
->>>>>>> 03eeadbb
         return rect.right - rect.left, rect.bottom - rect.top
 
     def _client_to_window_pos(self, x, y):
         rect = RECT()
         rect.left = x
         rect.top = y
-<<<<<<< HEAD
+        _user32.AdjustWindowRectEx(byref(rect),
+            self._ws_style, False, self._ex_ws_style)
 
         if WINDOWS_10_ANNIVERSARY_UPDATE_OR_GREATER:
             _user32.AdjustWindowRectExForDpi(byref(rect),
@@ -742,10 +726,6 @@
         else:
             _user32.AdjustWindowRectEx(byref(rect),
                 self._ws_style, False, self._ex_ws_style)
-=======
-        _user32.AdjustWindowRectEx(byref(rect),
-                                   self._ws_style, False, self._ex_ws_style)
->>>>>>> 03eeadbb
         return rect.left, rect.top
 
     # Event dispatching
@@ -874,6 +854,7 @@
             self.dispatch_event('on_text', text)
         return 0
 
+    @ViewEventHandler
     @Win32EventHandler(WM_INPUT)
     def _event_raw_input(self, msg, wParam, lParam):
         hRawInput = cast(lParam, HRAWINPUT)
@@ -974,6 +955,7 @@
 
         return 0
 
+    @ViewEventHandler
     @Win32EventHandler(WM_MOUSEMOVE)
     def _event_mousemove(self, msg, wParam, lParam):
         if self._exclusive_mouse and self._has_focus:
@@ -997,7 +979,7 @@
             track = TRACKMOUSEEVENT()
             track.cbSize = sizeof(track)
             track.dwFlags = TME_LEAVE
-            track.hwndTrack = self._hwnd
+            track.hwndTrack = self._view_hwnd
             _user32.TrackMouseEvent(byref(track))
 
         # Don't generate motion/drag events when mouse hasn't moved. (Issue
@@ -1026,11 +1008,12 @@
             self.dispatch_event('on_mouse_motion', x, y, dx, dy)
         return 0
 
+    @ViewEventHandler
     @Win32EventHandler(WM_MOUSELEAVE)
     def _event_mouseleave(self, msg, wParam, lParam):
         point = POINT()
         _user32.GetCursorPos(byref(point))
-        _user32.ScreenToClient(self._hwnd, byref(point))
+        _user32.ScreenToClient(self._view_hwnd, byref(point))
         x = point.x
         y = self._height - point.y
         self._tracking = False
@@ -1041,7 +1024,7 @@
 
     def _event_mousebutton(self, ev, button, lParam):
         if ev == 'on_mouse_press':
-            _user32.SetCapture(self._hwnd)
+            _user32.SetCapture(self._view_hwnd)
         else:
             _user32.ReleaseCapture()
         x, y = self._get_location(lParam)
@@ -1049,31 +1032,37 @@
         self.dispatch_event(ev, x, y, button, self._get_modifiers())
         return 0
 
+    @ViewEventHandler
     @Win32EventHandler(WM_LBUTTONDOWN)
     def _event_lbuttondown(self, msg, wParam, lParam):
         return self._event_mousebutton(
             'on_mouse_press', mouse.LEFT, lParam)
 
+    @ViewEventHandler
     @Win32EventHandler(WM_LBUTTONUP)
     def _event_lbuttonup(self, msg, wParam, lParam):
         return self._event_mousebutton(
             'on_mouse_release', mouse.LEFT, lParam)
 
+    @ViewEventHandler
     @Win32EventHandler(WM_MBUTTONDOWN)
     def _event_mbuttondown(self, msg, wParam, lParam):
         return self._event_mousebutton(
             'on_mouse_press', mouse.MIDDLE, lParam)
 
+    @ViewEventHandler
     @Win32EventHandler(WM_MBUTTONUP)
     def _event_mbuttonup(self, msg, wParam, lParam):
         return self._event_mousebutton(
             'on_mouse_release', mouse.MIDDLE, lParam)
 
+    @ViewEventHandler
     @Win32EventHandler(WM_RBUTTONDOWN)
     def _event_rbuttondown(self, msg, wParam, lParam):
         return self._event_mousebutton(
             'on_mouse_press', mouse.RIGHT, lParam)
 
+    @ViewEventHandler
     @Win32EventHandler(WM_RBUTTONUP)
     def _event_rbuttonup(self, msg, wParam, lParam):
         return self._event_mousebutton(
@@ -1091,6 +1080,7 @@
         self.dispatch_event('on_close')
         return 0
 
+    @ViewEventHandler
     @Win32EventHandler(WM_PAINT)
     def _event_paint(self, msg, wParam, lParam):
         self.dispatch_event('on_expose')
@@ -1169,8 +1159,6 @@
             self.dispatch_event('on_resize_stop', self._width, self._height)
             self._window_resizing = False
 
-
-    """
     # Alternative to using WM_SETFOCUS and WM_KILLFOCUS.  Which
     # is better?
 
@@ -1182,7 +1170,6 @@
             self.dispatch_event('on_activate')
             _user32.SetFocus(self._hwnd)
         return 0
-    """
 
     @Win32EventHandler(WM_SETFOCUS)
     def _event_setfocus(self, msg, wParam, lParam):
@@ -1232,14 +1219,44 @@
         else:
             return 1
 
+    @ViewEventHandler
     @Win32EventHandler(WM_ERASEBKGND)
     def _event_erasebkgnd_view(self, msg, wParam, lParam):
         # Prevent flicker during resize.
         return 1
 
-<<<<<<< HEAD
+    @Win32EventHandler(WM_DROPFILES)
+    def _event_drop_files(self, msg, wParam, lParam):
+        drop = wParam
+
+        # Get the count so we can handle multiple files.
+        file_count = _shell32.DragQueryFileW(drop, 0xFFFFFFFF, None, 0)
+
+        # Get where drop point was.
+        point = POINT()
+        _shell32.DragQueryPoint(drop, ctypes.byref(point))
+
+        paths = []
+        for i in range(file_count):
+            length = _shell32.DragQueryFileW(drop, i, None, 0)  # Length of string.
+
+            buffer = create_unicode_buffer(length+1)
+
+            _shell32.DragQueryFileW(drop, i, buffer, length + 1)
+
+            paths.append(buffer.value)
+
+        _shell32.DragFinish(drop)
+
+        # Reverse Y and call event.
+        self.dispatch_event('on_file_drop', point.x, self._height - point.y, paths)
+        return 0
+
     @Win32EventHandler(WM_GETDPISCALEDSIZE)
     def _event_dpi_scaled_size(self, msg, wParam, lParam):
+        if pyglet.options["scale_window_content"]:
+            return None
+
         size = cast(lParam, POINTER(SIZE)).contents
 
         dpi = wParam
@@ -1266,17 +1283,18 @@
 
             return 1
 
+    #@ViewEventHandler
     @Win32EventHandler(WM_DPICHANGED)
     def _event_dpi_change(self, msg, wParam, lParam):
         y_dpi, x_dpi = self._get_location(wParam)
 
-        #print("DPICHANGED", x_dpi, y_dpi, lParam)
+        print("DPICHANGED", x_dpi, y_dpi, lParam)
 
         scale = (x_dpi / USER_DEFAULT_SCREEN_DPI,
                  y_dpi / USER_DEFAULT_SCREEN_DPI)
 
-        # Only windows 10 creators
-        if WINDOWS_10_CREATORS_UPDATE_OR_GREATER:
+        if not self._fullscreen and\
+                (pyglet.options["scale_window_content"] or WINDOWS_10_CREATORS_UPDATE_OR_GREATER):
             suggested_rect = cast(lParam, POINTER(RECT)).contents
 
             x = suggested_rect.left
@@ -1284,39 +1302,16 @@
             width = suggested_rect.right - suggested_rect.left
             height = suggested_rect.bottom - suggested_rect.top
 
+            _user32.SetWindowPos(self._view_hwnd, 0,
+                                 x, y, width, height, SWP_NOZORDER | SWP_NOOWNERZORDER)
+
+
             _user32.SetWindowPos(self._hwnd, 0,
-                                 x, y, width, height, SWP_NOZORDER | SWP_NOOWNERZORDER)
+                                 x, y, width, height, SWP_NOZORDER | SWP_NOOWNERZORDER | SWP_NOACTIVATE)
+
 
         self._scale = scale
         self._dpi = x_dpi, y_dpi
 
         self.switch_to()
-        self.dispatch_event('on_scale', *scale, x_dpi, y_dpi)
-=======
-    @Win32EventHandler(WM_DROPFILES)
-    def _event_drop_files(self, msg, wParam, lParam):
-        drop = wParam
-
-        # Get the count so we can handle multiple files.
-        file_count = _shell32.DragQueryFileW(drop, 0xFFFFFFFF, None, 0)
-
-        # Get where drop point was.
-        point = POINT()
-        _shell32.DragQueryPoint(drop, ctypes.byref(point))
-
-        paths = []
-        for i in range(file_count):
-            length = _shell32.DragQueryFileW(drop, i, None, 0)  # Length of string.
-
-            buffer = create_unicode_buffer(length+1)
-
-            _shell32.DragQueryFileW(drop, i, buffer, length + 1)
-
-            paths.append(buffer.value)
-
-        _shell32.DragFinish(drop)
-
-        # Reverse Y and call event.
-        self.dispatch_event('on_file_drop', point.x, self._height - point.y, paths)
-        return 0
->>>>>>> 03eeadbb
+        self.dispatch_event('on_scale', *scale, x_dpi, y_dpi)