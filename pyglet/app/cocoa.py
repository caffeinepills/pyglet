--- conflicted
+++ resolved
@@ -88,41 +88,11 @@
         # Prepare the default application.
         self.NSApp = NSApplication.sharedApplication()
         # Create an autorelease pool for menu creation and finishLaunching
-<<<<<<< HEAD
-        pool = NSAutoreleasePool.alloc().init()
-        self._create_application_menu()
-        NSApp().setActivationPolicy_(0)  # Mac OS X 10.6 
-        NSApp().finishLaunching()
-        NSApp().activateIgnoringOtherApps_(True)
-        # Then get rid of the pool when we're done.
-        del pool
-
-    def _create_application_menu(self):
-        # Sets up a menu and installs a "quit" item so that we can use
-        # Command-Q to exit the application.
-        # See http://cocoawithlove.com/2010/09/minimalist-cocoa-programming.html
-        # This could also be done much more easily with a NIB.
-        menubar = NSMenu.alloc().init()
-        appMenuItem = NSMenuItem.alloc().init()
-        menubar.addItem_(appMenuItem)
-        NSApp().setMainMenu_(menubar)
-        appMenu = NSMenu.alloc().init()
-        processName = NSProcessInfo.processInfo().processName()
-        hideItem = NSMenuItem.alloc().initWithTitle_action_keyEquivalent_(
-            "Hide " + processName, "hide:", "h")
-        appMenu.addItem_(hideItem)
-        appMenu.addItem_(NSMenuItem.separatorItem())
-        quitItem = NSMenuItem.alloc().initWithTitle_action_keyEquivalent_(
-            "Quit " + processName, "terminate:", "q")
-        appMenu.addItem_(quitItem)
-        appMenuItem.setSubmenu_(appMenu)
-=======
         self.pool = NSAutoreleasePool.alloc().init()
         create_menu()
         self.NSApp.setActivationPolicy_(NSApplicationActivationPolicyRegular)
         self.NSApp.finishLaunching()
         self.NSApp.activateIgnoringOtherApps_(True)
->>>>>>> 9ac72a6d
 
     def start(self):
         pass
