--- conflicted
+++ resolved
@@ -39,8 +39,6 @@
 from pyglet.libs.win32.constants import *
 from pyglet.libs.win32.types import *
 
-
-<<<<<<< HEAD
 def set_dpi_awareness():
     """
        Setting DPI varies per Windows version.
@@ -55,9 +53,6 @@
         
 set_dpi_awareness()
 
-
-=======
->>>>>>> 03eeadbb
 class Win32Display(Display):
     def get_screens(self):
         screens = []
