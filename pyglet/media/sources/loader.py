from __future__ import print_function
from builtins import object
# ----------------------------------------------------------------------------
# pyglet
# Copyright (c) 2006-2008 Alex Holkner
# All rights reserved.
# 
# Redistribution and use in source and binary forms, with or without
# modification, are permitted provided that the following conditions 
# are met:
#
#  * Redistributions of source code must retain the above copyright
#    notice, this list of conditions and the following disclaimer.
#  * Redistributions in binary form must reproduce the above copyright 
#    notice, this list of conditions and the following disclaimer in
#    the documentation and/or other materials provided with the
#    distribution.
#  * Neither the name of pyglet nor the names of its
#    contributors may be used to endorse or promote products
#    derived from this software without specific prior written
#    permission.
#
# THIS SOFTWARE IS PROVIDED BY THE COPYRIGHT HOLDERS AND CONTRIBUTORS
# "AS IS" AND ANY EXPRESS OR IMPLIED WARRANTIES, INCLUDING, BUT NOT
# LIMITED TO, THE IMPLIED WARRANTIES OF MERCHANTABILITY AND FITNESS
# FOR A PARTICULAR PURPOSE ARE DISCLAIMED. IN NO EVENT SHALL THE
# COPYRIGHT OWNER OR CONTRIBUTORS BE LIABLE FOR ANY DIRECT, INDIRECT,
# INCIDENTAL, SPECIAL, EXEMPLARY, OR CONSEQUENTIAL DAMAGES (INCLUDING,
# BUT NOT LIMITED TO, PROCUREMENT OF SUBSTITUTE GOODS OR SERVICES;
# LOSS OF USE, DATA, OR PROFITS; OR BUSINESS INTERRUPTION) HOWEVER
# CAUSED AND ON ANY THEORY OF LIABILITY, WHETHER IN CONTRACT, STRICT
# LIABILITY, OR TORT (INCLUDING NEGLIGENCE OR OTHERWISE) ARISING IN
# ANY WAY OUT OF THE USE OF THIS SOFTWARE, EVEN IF ADVISED OF THE
# POSSIBILITY OF SUCH DAMAGE.
# ----------------------------------------------------------------------------

from abc import ABCMeta, abstractmethod

import pyglet
from .base import StaticSource
from future.utils import with_metaclass

_debug = pyglet.options['debug_media']


def load(filename, file=None, streaming=True):
    """Load a source from a file.

    Currently the `file` argument is not supported; media files must exist
    as real paths.

    :Parameters:
        `filename` : str
            Filename of the media file to load.
        `file` : file-like object
            Not yet supported.
        `streaming` : bool
            If False, a :py:class:`~pyglet.media.StaticSource` will be returned; otherwise (default) a
            `StreamingSource` is created.

    :rtype: `Source`
    """
    source = get_source_loader().load(filename, file)
    if not streaming:
        source = StaticSource(source)
    return source


class AbstractSourceLoader(with_metaclass(ABCMeta, object)):
    @abstractmethod
    def load(self, filename, file):
        pass


class FFmpegSourceLoader(AbstractSourceLoader):
    def load(self, filename, file):
        from .ffmpeg import FFmpegSource
        return FFmpegSource(filename, file)


class RIFFSourceLoader(AbstractSourceLoader):
    def load(self, filename, file):
        from .riff import WaveSource
        return WaveSource(filename, file)


def get_source_loader():
    global _source_loader

    if _source_loader is not None:
        return _source_loader

    if have_ffmpeg():
        _source_loader = FFmpegSourceLoader()
        if _debug:
            print('FFmpeg available, using to load media files')
    else:
        _source_loader = RIFFSourceLoader()
        if _debug:
            print('FFmpeg not available. Only supporting wave files.')

    return _source_loader

_source_loader = None

<<<<<<< HEAD
def have_ffmpeg():
    global _have_ffmpeg
    if _have_ffmpeg is None:
=======

def have_avbin():
    """Returns ``True`` iff AVBin is installed and accessible on the user's
    system.
    """
    global _have_avbin
    if _have_avbin is None:
>>>>>>> a7448720
        try:
            from . import ffmpeg_lib
            _have_ffmpeg = True
        except ImportError:
            _have_ffmpeg = False
    return _have_ffmpeg
    
_have_ffmpeg = None
<|MERGE_RESOLUTION|>--- conflicted
+++ resolved
@@ -103,19 +103,9 @@
 
 _source_loader = None
 
-<<<<<<< HEAD
 def have_ffmpeg():
     global _have_ffmpeg
     if _have_ffmpeg is None:
-=======
-
-def have_avbin():
-    """Returns ``True`` iff AVBin is installed and accessible on the user's
-    system.
-    """
-    global _have_avbin
-    if _have_avbin is None:
->>>>>>> a7448720
         try:
             from . import ffmpeg_lib
             _have_ffmpeg = True
