# ----------------------------------------------------------------------------
# pyglet
# Copyright (c) 2006-2019 Alex Holkner
# All rights reserved.
#
# Redistribution and use in source and binary forms, with or without
# modification, are permitted provided that the following conditions
# are met:
#
#  * Redistributions of source code must retain the above copyright
#    notice, this list of conditions and the following disclaimer.
#  * Redistributions in binary form must reproduce the above copyright
#    notice, this list of conditions and the following disclaimer in
#    the documentation and/or other materials provided with the
#    distribution.
#  * Neither the name of pyglet nor the names of its
#    contributors may be used to endorse or promote products
#    derived from this software without specific prior written
#    permission.
#
# THIS SOFTWARE IS PROVIDED BY THE COPYRIGHT HOLDERS AND CONTRIBUTORS
# "AS IS" AND ANY EXPRESS OR IMPLIED WARRANTIES, INCLUDING, BUT NOT
# LIMITED TO, THE IMPLIED WARRANTIES OF MERCHANTABILITY AND FITNESS
# FOR A PARTICULAR PURPOSE ARE DISCLAIMED. IN NO EVENT SHALL THE
# COPYRIGHT OWNER OR CONTRIBUTORS BE LIABLE FOR ANY DIRECT, INDIRECT,
# INCIDENTAL, SPECIAL, EXEMPLARY, OR CONSEQUENTIAL DAMAGES (INCLUDING,
# BUT NOT LIMITED TO, PROCUREMENT OF SUBSTITUTE GOODS OR SERVICES;
# LOSS OF USE, DATA, OR PROFITS; OR BUSINESS INTERRUPTION) HOWEVER
# CAUSED AND ON ANY THEORY OF LIABILITY, WHETHER IN CONTRACT, STRICT
# LIABILITY, OR TORT (INCLUDING NEGLIGENCE OR OTHERWISE) ARISING IN
# ANY WAY OUT OF THE USE OF THIS SOFTWARE, EVEN IF ADVISED OF THE
# POSSIBILITY OF SUCH DAMAGE.
# ----------------------------------------------------------------------------
<<<<<<< HEAD
=======
from builtins import zip

>>>>>>> d31705a6
import ctypes

import pyglet
from pyglet.input import base
from pyglet.libs import win32
from pyglet.libs.win32 import dinput
from pyglet.libs.win32 import _kernel32
from .gamecontroller import is_game_controller

# These instance names are not defined anywhere, obtained by experiment.  The
# GUID names (which seem to be ideally what are needed) are wrong/missing for
# most of my devices.

_abs_instance_names = {
    0: 'x',
    1: 'y',
    2: 'z',
    3: 'rx', 
    4: 'ry',
    5: 'rz',
}

_rel_instance_names = {
    0: 'x',
    1: 'y',
    2: 'wheel',
}

_btn_instance_names = {}


def _create_control(object_instance):
    raw_name = object_instance.tszName
    type = object_instance.dwType
    instance = dinput.DIDFT_GETINSTANCE(type)

    if type & dinput.DIDFT_ABSAXIS:
        name = _abs_instance_names.get(instance)
        control = base.AbsoluteAxis(name, 0, 0xffff, raw_name)
    elif type & dinput.DIDFT_RELAXIS:
        name = _rel_instance_names.get(instance)
        control = base.RelativeAxis(name, raw_name)
    elif type & dinput.DIDFT_BUTTON:
        name = _btn_instance_names.get(instance)
        control = base.Button(name, raw_name)
    elif type & dinput.DIDFT_POV:
        control = base.AbsoluteAxis(base.AbsoluteAxis.HAT, 0, 0xffffffff, raw_name)
    else:
        return

    control._type = object_instance.dwType
    return control


class DirectInputDevice(base.Device):
    def __init__(self, display, device, device_instance):
        name = device_instance.tszInstanceName
        super(DirectInputDevice, self).__init__(display, name)

        self._type = device_instance.dwDevType & 0xff
        self._subtype = device_instance.dwDevType & 0xff00
        self._device = device
        self._init_controls()
        self._set_format()

        self.id_name = device_instance.tszProductName
        self.id_product_guid = format(device_instance.guidProduct.Data1, "08x")

    def get_guid(self):
        """Generate an SDL2 style GUID from the product guid."""
        # "byte swap" the product id guid string:
        swapped_guid = (self.id_product_guid[6:8] + self.id_product_guid[4:6] +
                        self.id_product_guid[2:4] + self.id_product_guid[0:2])
        # A string to be formatted into the final guid:
        slug = "{0}000000000000504944564944"
        return slug.format(swapped_guid)

    def _init_controls(self):
        self.controls = []
        self._device.EnumObjects(
            dinput.LPDIENUMDEVICEOBJECTSCALLBACK(self._object_enum),
            None, dinput.DIDFT_ALL)

    def _object_enum(self, object_instance, arg):
        control = _create_control(object_instance.contents)
        if control:
            self.controls.append(control)        
        return dinput.DIENUM_CONTINUE

    def _set_format(self):
        if not self.controls:
            return

        object_formats = (dinput.DIOBJECTDATAFORMAT * len(self.controls))()
        offset = 0
        for object_format, control in zip(object_formats, self.controls):
            object_format.dwOfs = offset
            object_format.dwType = control._type
            offset += 4
             
        fmt = dinput.DIDATAFORMAT()
        fmt.dwSize = ctypes.sizeof(fmt)
        fmt.dwObjSize = ctypes.sizeof(dinput.DIOBJECTDATAFORMAT)
        fmt.dwFlags = 0
        fmt.dwDataSize = offset
        fmt.dwNumObjs = len(object_formats)
        fmt.rgodf = ctypes.cast(ctypes.pointer(object_formats),
                                   dinput.LPDIOBJECTDATAFORMAT)
        self._device.SetDataFormat(fmt)

        prop = dinput.DIPROPDWORD()
        prop.diph.dwSize = ctypes.sizeof(prop)
        prop.diph.dwHeaderSize = ctypes.sizeof(prop.diph)
        prop.diph.dwObj = 0
        prop.diph.dwHow = dinput.DIPH_DEVICE
        prop.dwData = 64 * ctypes.sizeof(dinput.DIDATAFORMAT)
        self._device.SetProperty(dinput.DIPROP_BUFFERSIZE, ctypes.byref(prop.diph))

    def open(self, window=None, exclusive=False):
        if not self.controls:
            return

        if window is None:
            if not pyglet.app.windows:
                return
            # Pick any open window
            window = pyglet.app.windows[0]

        flags = dinput.DISCL_BACKGROUND
        if exclusive:
            flags |= dinput.DISCL_EXCLUSIVE
        else:
            flags |= dinput.DISCL_NONEXCLUSIVE
        
        self._wait_object = _kernel32.CreateEventW(None, False, False, None)
        self._device.SetEventNotification(self._wait_object)
        pyglet.app.platform_event_loop.add_wait_object(self._wait_object, self._dispatch_events)

        self._device.SetCooperativeLevel(window._hwnd, flags)
        self._device.Acquire()

    def close(self):
        if not self.controls:
            return

        pyglet.app.platform_event_loop.remove_wait_object(self._wait_object)

        self._device.Unacquire()
        self._device.SetEventNotification(None)

        _kernel32.CloseHandle(self._wait_object)

    def get_controls(self):
        return self.controls

    def _dispatch_events(self):
        if not self.controls:
            return
        
        events = (dinput.DIDEVICEOBJECTDATA * 64)()
        n_events = win32.DWORD(len(events))
        self._device.GetDeviceData(ctypes.sizeof(dinput.DIDEVICEOBJECTDATA),
                                   ctypes.cast(ctypes.pointer(events),
                                               dinput.LPDIDEVICEOBJECTDATA),
                                   ctypes.byref(n_events),
                                   0)
        for event in events[:n_events.value]:
            index = event.dwOfs // 4
            self.controls[index].value = event.dwData


_i_dinput = None


def _init_directinput():
    global _i_dinput
    if _i_dinput:
        return
    
    _i_dinput = dinput.IDirectInput8()
    module_handle = _kernel32.GetModuleHandleW(None)
    dinput.DirectInput8Create(module_handle,
                              dinput.DIRECTINPUT_VERSION,
                              dinput.IID_IDirectInput8W, 
                              ctypes.byref(_i_dinput),
                              None)



def get_devices(display=None):
    _init_directinput()
    _devices = []

    def _device_enum(device_instance, arg):
        device = dinput.IDirectInputDevice8()
        _i_dinput.CreateDevice(device_instance.contents.guidInstance,
                               ctypes.byref(device),
                               None)
        _devices.append(DirectInputDevice(display, device, device_instance.contents))
        return dinput.DIENUM_CONTINUE

    _i_dinput.EnumDevices(dinput.DI8DEVCLASS_ALL, 
                          dinput.LPDIENUMDEVICESCALLBACK(_device_enum), 
                          None,
                          dinput.DIEDFL_ATTACHEDONLY)
    return _devices


def _create_joystick(device):
    if device._type in (dinput.DI8DEVTYPE_JOYSTICK,
                        dinput.DI8DEVTYPE_1STPERSON,
                        dinput.DI8DEVTYPE_GAMEPAD):
        return base.Joystick(device)


def get_joysticks(display=None):
    return [joystick for joystick in
            [_create_joystick(device) for device in get_devices(display)]
            if joystick is not None]


def _create_game_controller(device):
    if not is_game_controller(device):
        return
    if device._type in (dinput.DI8DEVTYPE_JOYSTICK,
                        dinput.DI8DEVTYPE_1STPERSON,
                        dinput.DI8DEVTYPE_GAMEPAD):
        return base.GameController(device)


def get_game_controllers(display=None):
    return [controller for controller in
            [_create_game_controller(device) for device in get_devices(display)]
            if controller is not None]<|MERGE_RESOLUTION|>--- conflicted
+++ resolved
@@ -31,11 +31,8 @@
 # ANY WAY OUT OF THE USE OF THIS SOFTWARE, EVEN IF ADVISED OF THE
 # POSSIBILITY OF SUCH DAMAGE.
 # ----------------------------------------------------------------------------
-<<<<<<< HEAD
-=======
 from builtins import zip
 
->>>>>>> d31705a6
 import ctypes
 
 import pyglet
@@ -224,7 +221,6 @@
                               None)
 
 
-
 def get_devices(display=None):
     _init_directinput()
     _devices = []
